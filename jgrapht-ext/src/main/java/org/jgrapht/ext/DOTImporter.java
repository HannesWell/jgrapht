/* ==========================================
 * JGraphT : a free Java graph-theory library
 * ==========================================
 *
 * Project Info:  http://jgrapht.sourceforge.net/
 * Project Creator:  Barak Naveh (http://sourceforge.net/users/barak_naveh)
 *
 * (C) Copyright 2003-2008, by Barak Naveh and Contributors.
 *
 * This program and the accompanying materials are dual-licensed under
 * either
 *
 * (a) the terms of the GNU Lesser General Public License version 2.1
 * as published by the Free Software Foundation, or (at your option) any
 * later version.
 *
 * or (per the licensee's choosing)
 *
 * (b) the terms of the Eclipse Public License v1.0 as published by
 * the Eclipse Foundation.
 */
/* ------------------
 * DOTImporter.java
 * ------------------
 * (C) Copyright 2015-2016, by  Wil Selwood and Contributors.
 *
 * Original Author:  Wil Selwood <wselwood@ijento.com>
<<<<<<< HEAD
 * Contributor(s): Dimitrios Michail
 * 
 * Changes
 * -------
 * 2015 : Initial revision (WS);
 * 19-Aug-2016: Always provide id to vertex providers (DM);
=======
 * Contributors: Dimitrios Michail
>>>>>>> d3f8890c
 *
 */
package org.jgrapht.ext;

import java.io.BufferedReader;
import java.io.Reader;
import java.util.ArrayList;
import java.util.HashMap;
import java.util.List;
import java.util.Map;
import java.util.stream.Collectors;

import org.jgrapht.DirectedGraph;
import org.jgrapht.Graph;
import org.jgrapht.graph.AbstractBaseGraph;

/**
 * Imports a graph from a DOT file.
 *
 * <p>For a description of the format see <a
 * href="http://en.wikipedia.org/wiki/DOT_language">
 * http://en.wikipedia.org/wiki/DOT_language</a> and <a
 * href="http://www.graphviz.org/doc/info/lang.html">
 * http://www.graphviz.org/doc/info/lang.html</a></p>
 *
 * state machine description (In dot format naturally):
 *
 * <pre><code>
 *
 * digraph G {
 *    1 [label="start" description="Entry point"];
 *    2 [label="header" description="Processing The header"];
 *    3 [label="next" description="work out what the type of the next node is"];
 *    4 [label="edge" description="process an edge entry"];
 *    5 [label="edge_quotes" description="process a section of an edge in quotes"];
 *    6 [label="node" description="process a node entry"];
 *    7 [label="node_quotes" description="process a section of a node in quotes"];
 *    8 [label="line_comment" description="process and ignore a line comment"];
 *    9 [label="block_comment" description="process and ignore a block comment"];
 *    10 [label="done" description="exit point"];
 *    1 -&gt; 2;
 *    2 -&gt; 3;
 *    3 -&gt; 4;
 *    4 -&gt; 3;
 *    4 -&gt; 5;
 *    5 -&gt; 4;
 *    3 -&gt; 6;
 *    6 -&gt; 3;
 *    6 -&gt; 7;
 *    7 -&gt; 6;
 *    3 -&gt; 10;
 *    2 -&gt; 8;
 *    8 -&gt; 2;
 *    2 -&gt; 9;
 *    9 -&gt; 2;
 *    3 -&gt; 8;
 *    8 -&gt; 3;
 *    3 -&gt; 9;
 *    9 -&gt; 3;
 *    4 -&gt; 8;
 *    8 -&gt; 4;
 *    4 -&gt; 9;
 *    9 -&gt; 4;
 *    6 -&gt; 8;
 *    8 -&gt; 6;
 *    6 -&gt; 9;
 *    9 -&gt; 6;
 * }
 *
 * </code></pre>
 *
 * @author Wil Selwood
 */
public class DOTImporter<V, E>
    implements GraphImporter<V, E>
{
    // Constants for the state machine
    private static final int HEADER = 1;
    private static final int NODE = 2;
    private static final int EDGE = 3;
    private static final int LINE_COMMENT = 4;
    private static final int BLOCK_COMMENT = 5;
    private static final int NODE_QUOTES = 6;
    private static final int EDGE_QUOTES = 7;
    private static final int NEXT = 8;
    private static final int DONE = 32;

    private VertexProvider<V> vertexProvider;
    private VertexUpdater<V> vertexUpdater;
    private EdgeProvider<V, E> edgeProvider;

    /**
     * Constructs a new DOTImporter with the given providers
     *
     * @param vertexProvider Provider to create a vertex
     * @param edgeProvider Provider to create an edge
     */
    public DOTImporter(
        VertexProvider<V> vertexProvider,
        EdgeProvider<V, E> edgeProvider)
    {
        this.vertexProvider = vertexProvider;
        this.vertexUpdater = null;
        this.edgeProvider = edgeProvider;
    }

    /**
     * Constructs a new DOTImporter with the given providers
     *
     * @param vertexProvider Provider to create a vertex
     * @param edgeProvider Provider to create an edge
     * @param updater Method used to update an existing Vertex
     */
    public DOTImporter(
        VertexProvider<V> vertexProvider,
        EdgeProvider<V, E> edgeProvider,
        VertexUpdater<V> updater)
    {
        this.vertexProvider = vertexProvider;
        this.vertexUpdater = updater;
        this.edgeProvider = edgeProvider;
    }

    /**
     * Read a dot formatted input and populate the provided graph.
     * 
     * The current implementation reads the whole input as a string and then
     * parses the graph.
     *
     * @param graph the graph to update
     * @param input the input reader
     *
     * @throws ImportException if there is a problem parsing the file.
     */
    @Override
    public void importGraph(Graph<V, E> graph, Reader input)
        throws ImportException
    {
        BufferedReader br;
        if (input instanceof BufferedReader) {
            br = (BufferedReader) input;
        } else {
            br = new BufferedReader(input);
        }
        read(br.lines().collect(Collectors.joining("\n")), (Graph<V, E>) graph);
    }

    /**
     * Read a dot formatted string and populate the provided graph.
     *
     * @param input the content of a dot file as a string
     * @param graph the graph to update
     *
     * @throws ImportException if there is a problem parsing the file.
     */
    @Deprecated
    public void read(String input, AbstractBaseGraph<V, E> graph)
        throws ImportException
    {
        read(input, (Graph<V,E>) graph);
    }
    
    /**
     * Read a dot formatted string and populate the provided graph.
     *
     * @param input the content of a dot file.
     * @param graph the graph to update.
     *
     * @throws ImportException if there is a problem parsing the file.
     */
    private void read(String input, Graph<V, E> graph)
        throws ImportException
    {
        if ((input == null) || input.isEmpty()) {
            throw new ImportException("Dot string was empty");
        }

        Map<String, V> vertexes = new HashMap<>();

        int state = HEADER;
        int lastState = HEADER;
        int position = 0;

        StringBuilder sectionBuffer = new StringBuilder();

        while ((state != DONE) && (position < input.length())) {
            int existingState = state;
            switch (state) {
            case HEADER:
                state = processHeader(input, position, sectionBuffer, graph);
                break;
            case NODE:
                state =
                    processNode(
                        input,
                        position,
                        sectionBuffer,
                        graph,
                        vertexes);
                break;
            case EDGE:
                state =
                    processEdge(
                        input,
                        position,
                        sectionBuffer,
                        graph,
                        vertexes);
                break;
            case LINE_COMMENT:
                state =
                    processLineComment(
                        input,
                        position,
                        sectionBuffer,
                        lastState);
                if (state == lastState) {
                    // when we leave a line comment we need the new line to
                    // still appear in the old block
                    position = position - 1;
                }
                break;
            case BLOCK_COMMENT:
                state = processBlockComment(input, position, lastState);
                break;
            case NODE_QUOTES:
                state = processNodeQuotes(input, position, sectionBuffer);
                break;
            case EDGE_QUOTES:
                state = processEdgeQuotes(input, position, sectionBuffer);
                break;
            case NEXT:
                state =
                    processNext(
                        input,
                        position,
                        sectionBuffer,
                        graph,
                        vertexes);
                break;

            // DONE not included here as we can't get to it with the while loop.
            default:
                throw new ImportException(
                    "Error importing escaped state machine");
            }

            position = position + 1;

            if (state != existingState) {
                lastState = existingState;
            }
        }

        // if we get to the end and are some how still in the header the input
        // must be invalid.
        if (state == HEADER) {
            throw new ImportException("Invalid Header");
        }
    }

    /**
     * Process the header block.
     *
     * @param input the input string to read from.
     * @param position how far along the input string we are.
     * @param sectionBuffer Current buffer.
     * @param graph the graph we are updating
     *
     * @return the new state.
     *
     * @throws ImportException if there is a problem with the header section.
     */
    private int processHeader(
        String input,
        int position,
        StringBuilder sectionBuffer,
        Graph<V, E> graph)
        throws ImportException
    {
        if (isStartOfLineComment(input, position)) {
            return LINE_COMMENT;
        }

        if (isStartOfBlockComment(input, position)) {
            return BLOCK_COMMENT;
        }

        char current = input.charAt(position);
        sectionBuffer.append(current);
        if (current == '{') {
            // reached the end of the header. Validate it.

            String [] headerParts = sectionBuffer.toString().split(" ", 4);
            if (headerParts.length < 3) {
                throw new ImportException("Not enough parts in header");
            }

            int i = 0;
            if (graph instanceof AbstractBaseGraph
                && ((AbstractBaseGraph<V, E>) graph).isAllowingMultipleEdges()
                && headerParts[i].equals("strict"))
            {
                throw new ImportException(
                    "graph defines strict but Multigraph given.");
            } else if (headerParts[i].equals("strict")) {
                i = i + 1;
            }

            if ((graph instanceof DirectedGraph)
                && headerParts[i].equals("graph"))
            {
                throw new ImportException(
                    "input asks for undirected graph and directed graph provided.");
            } else if (
                !(graph instanceof DirectedGraph)
                && headerParts[i].equals("digraph"))
            {
                throw new ImportException(
                    "input asks for directed graph but undirected graph provided.");
            } else if (
                !headerParts[i].equals("graph")
                && !headerParts[i].equals("digraph"))
            {
                throw new ImportException("unknown graph type");
            }

            sectionBuffer.setLength(0); //reset the buffer.
            return NEXT;
        }
        return HEADER;
    }

    /**
     * When we start a new section of the graph we don't know what it is going
     * to be. We work in here until we can work out what type of section this
     * is.
     *
     * @param input the input string to read from.
     * @param position how far into the string we have got.
     * @param sectionBuffer the current section.
     * @param graph the graph we are creating.
     * @param vertexes the existing set of vertexes that have been created so
     * far.
     *
     * @return the next state.
     *
     * @throws ImportException if there is a problem with creating a node.
     */
    private int processNext(
        String input,
        int position,
        StringBuilder sectionBuffer,
        Graph<V, E> graph,
        Map<String, V> vertexes)
        throws ImportException
    {
        if (isStartOfLineComment(input, position)) {
            return LINE_COMMENT;
        }

        if (isStartOfBlockComment(input, position)) {
            return BLOCK_COMMENT;
        }

        char current = input.charAt(position);

        // ignore new line characters or section breaks between identified
        // sections.
        if ((current == '\n') || (current == '\r')) {
            return NEXT;
        }

        // if the buffer is currently empty skip spaces too.
        if ((sectionBuffer.length() == 0)
            && ((current == ' ') || (current == ';')))
        {
            return NEXT;
        }

        // If we have a semi colon and some thing in the buffer we must be at
        // the end of a block. as we can't have had a dash yet we must be at the
        // end of a node.
        if (current == ';') {
            processCompleteNode(sectionBuffer.toString(), graph, vertexes);
            sectionBuffer.setLength(0);
            return NEXT;
        }

        sectionBuffer.append(input.charAt(position));
        if (position < (input.length() - 1)) {
            char next = input.charAt(position + 1);
            if (current == '-') {
                if ((next == '-') && (graph instanceof DirectedGraph)) {
                    throw new ImportException(
                        "graph is directed but undirected edge found");
                } else if ((next == '>') && !(graph instanceof DirectedGraph)) {
                    throw new ImportException(
                        "graph is undirected but directed edge found");
                } else if ((next == '-') || (next == '>')) {
                    return EDGE;
                }
            }
        }

        if (current == '[') {
            return
                NODE; // if this was an edge we should have found a dash before
                      // here.
        }

        return NEXT;
    }

    /**
     * Process a node entry. When we detect that we are at the end of the node
     * create it in the graph.
     *
     * @param input the input string to read from.
     * @param position how far into the string we have got.
     * @param sectionBuffer the current section.
     * @param graph the graph we are creating.
     * @param vertexes the existing set of vertexes that have been created so
     * far.
     *
     * @return the next state.
     *
     * @throws ImportException if there is a problem with creating a node.
     */
    private int processNode(
        String input,
        int position,
        StringBuilder sectionBuffer,
        Graph<V, E> graph,
        Map<String, V> vertexes)
        throws ImportException
    {
        if (isStartOfLineComment(input, position)) {
            return LINE_COMMENT;
        }

        if (isStartOfBlockComment(input, position)) {
            return BLOCK_COMMENT;
        }

        char current = input.charAt(position);
        sectionBuffer.append(input.charAt(position));
        if (current == '"') {
            return NODE_QUOTES;
        }
        if ((current == ']') || (current == ';')) {
            processCompleteNode(sectionBuffer.toString(), graph, vertexes);
            sectionBuffer.setLength(0);
            return NEXT;
        }

        return NODE;
    }

    /**
     * Process a quoted section of a node entry. This skips most of the exit
     * conditions so quoted strings can contain comments, semi colons, dashes,
     * newlines and so on.
     *
     * @param input the input string to read from.
     * @param position how far into the string we have got.
     * @param sectionBuffer the current section.
     *
     * @return the state for the next character.
     */
    private int processNodeQuotes(
        String input,
        int position,
        StringBuilder sectionBuffer)
    {
        char current = input.charAt(position);
        sectionBuffer.append(input.charAt(position));

        if (current == '"') {
            if (input.charAt(position - 1) != '\\') {
                return NODE;
            }
        }
        return NODE_QUOTES;
    }

    private int processEdge(
        String input,
        int position,
        StringBuilder sectionBuffer,
        Graph<V, E> graph,
        Map<String, V> vertexes)
        throws ImportException
    {
        if (isStartOfLineComment(input, position)) {
            return LINE_COMMENT;
        }

        if (isStartOfBlockComment(input, position)) {
            return BLOCK_COMMENT;
        }

        char current = input.charAt(position);
        sectionBuffer.append(input.charAt(position));
        if (current == '"') {
            return EDGE_QUOTES;
        }

        if ((current == ';') || (current == '\r') || (current == '\n')) {
            processCompleteEdge(sectionBuffer.toString(), graph, vertexes);
            sectionBuffer.setLength(0);
            return NEXT;
        }

        return EDGE;
    }

    private int processEdgeQuotes(
        String input,
        int position,
        StringBuilder sectionBuffer)
    {
        char current = input.charAt(position);
        sectionBuffer.append(input.charAt(position));

        if (current == '"') {
            if (input.charAt(position - 1) != '\\') {
                return EDGE;
            }
        }
        return EDGE_QUOTES;
    }

    private int processLineComment(
        String input,
        int position,
        StringBuilder sectionBuffer,
        int returnState)
    {
        char current = input.charAt(position);
        if ((current == '\r') || (current == '\n')) {
            sectionBuffer.append(current);
            return returnState;
        }

        return LINE_COMMENT;
    }

    private int processBlockComment(String input, int position, int returnState)
    {
        char current = input.charAt(position);
        if (current == '/') {
            if (input.charAt(position - 1) == '*') {
                return returnState;
            }
        }

        return BLOCK_COMMENT;
    }

    private boolean isStartOfLineComment(String input, int position)
    {
        char current = input.charAt(position);
        if (current == '#') {
            return true;
        } else if (current == '/') {
            if (position < (input.length() - 1)) {
                if (input.charAt(position + 1) == '/') {
                    return true;
                }
            }
        }
        return false;
    }

    private boolean isStartOfBlockComment(String input, int position)
    {
        char current = input.charAt(position);
        if (current == '/') {
            if (position < (input.length() - 1)) {
                if (input.charAt(position + 1) == '*') {
                    return true;
                }
            }
        }
        return false;
    }

    private void processCompleteNode(
        String node,
        Graph<V, E> graph,
        Map<String, V> vertexes)
        throws ImportException
    {
        Map<String, String> attributes = extractAttributes(node);

        String id = node.trim();
        int bracketIndex = node.indexOf('[');
        if (bracketIndex > 0) {
            id = node.substring(0, node.indexOf('[')).trim();
        }

        V existing = vertexes.get(id);
        if (existing == null) {
            V vertex = vertexProvider.buildVertex(id, attributes);
            graph.addVertex(vertex);
            vertexes.put(id, vertex);
        } else {
            if (vertexUpdater != null) {
                vertexUpdater.updateVertex(existing, attributes);
            } else {
                throw new ImportException(
                    "Update required for vertex "
                    + id
                    + " but no vertexUpdater provided");
            }
        }
    }

    private void processCompleteEdge(
        String edge,
        Graph<V, E> graph,
        Map<String, V> vertexes)
        throws ImportException
    {
        Map<String, String> attributes = extractAttributes(edge);

        List<String> ids = extractEdgeIds(edge);

        // for each pair of ids in the list create an edge.
        for (int i = 0; i < (ids.size() - 1); i++) {
            V v1 = getVertex(ids.get(i), vertexes, graph);
            V v2 = getVertex(ids.get(i + 1), vertexes, graph);

            E resultEdge =
                edgeProvider.buildEdge(
                    v1,
                    v2,
                    attributes.get("label"),
                    attributes);
            graph.addEdge(v1, v2, resultEdge);
        }
    }

    // if a vertex id doesn't already exist create one for it
    // with no attributes.
    private V getVertex(String id, Map<String, V> vertexes, Graph<V, E> graph)
    {
        V v = vertexes.get(id);
        if (v == null) {
            v = vertexProvider.buildVertex(id, new HashMap<>());
            graph.addVertex(v);
            vertexes.put(id, v);
        }
        return v;
    }

    private List<String> extractEdgeIds(String line)
    {
        String idChunk = line.trim();
        if (idChunk.endsWith(";")) {
            idChunk = idChunk.substring(0, idChunk.length() - 1);
        }
        int bracketIndex = idChunk.indexOf('[');
        if (bracketIndex > 1) {
            idChunk = idChunk.substring(0, bracketIndex).trim();
        }
        int index = 0;
        List<String> ids = new ArrayList<>();
        while (index < idChunk.length()) {
            int nextSpace = idChunk.indexOf(' ', index);
            String chunk;
            if (nextSpace > 0) { // is this the last chunk
                chunk = idChunk.substring(index, nextSpace);
                index = nextSpace + 1;
            } else {
                chunk = idChunk.substring(index);
                index = idChunk.length() + 1;
            }
            if (!chunk.equals("--") && !chunk.equals("->")) { // a label then?
                ids.add(chunk);
            }
        }

        return ids;
    }

    private Map<String, String> extractAttributes(String line)
        throws ImportException
    {
        Map<String, String> attributes = new HashMap<>();
        int bracketIndex = line.indexOf("[");
        if (bracketIndex > 0) {
            attributes =
                splitAttributes(
                    line.substring(bracketIndex + 1, line.lastIndexOf(']'))
                        .trim());
        }
        return attributes;
    }

    private Map<String, String> splitAttributes(String input)
        throws ImportException
    {
        int index = 0;
        Map<String, String> result = new HashMap<>();
        while (index < input.length()) {
            // skip any leading white space
            index = skipWhiteSpace(input, index);

            // Now check for quotes
            int endOfKey = findEndOfSection(input, index, '=');
            if (endOfKey < 0) {
                throw new ImportException("Invalid attributes");
            }
            if (input.charAt(endOfKey) == '"') {
                index = index + 1;
            }

            String key = input.substring(index, endOfKey).trim();

            if ((endOfKey + 1) >= input.length()) {
                throw new ImportException("Invalid attributes");
            }

            // Attribute value may be quoted or a single word.
            // First ignore any white space before the start
            int start = skipWhiteSpace(input, endOfKey + 1);

            int endChar = findEndOfSection(input, start, ' ');
            if (input.charAt(start) == '"') {
                start = start + 1;
            }

            if (endChar < 0) {
                endChar = input.length();
            }

            String value = input.substring(start, endChar);
            result.put(key, value);
            index = endChar + 1;
        }
        return result;
    }

    private int skipWhiteSpace(String input, int start)
        throws ImportException
    {
        int i = 0;
        while (
            Character.isWhitespace(input.charAt(start + i))
            || (input.charAt(start + i) == '='))
        {
            i = i + 1;
            if ((start + i) >= input.length()) {
                throw new ImportException("Invalid attributes");
            }
        }

        return start + i;
    }

    private int findEndOfSection(String input, int start, char terminator)
    {
        if (input.charAt(start) == '"') {
            return findNextQuote(input, start);
        } else {
            return input.indexOf(terminator, start);
        }
    }

    private int findNextQuote(String input, int start)
    {
        int result = start;
        do {
            result = input.indexOf('\"', result + 1);
            // if the previous character is an escape then keep going
        } while (
            (input.charAt(result - 1) == '\\')
            && !((input.charAt(result - 1) == '\\')
                && (input.charAt(result - 2) == '\\'))); // unless its escaped
        return result;
    }
}

// End DOTImporter.java<|MERGE_RESOLUTION|>--- conflicted
+++ resolved
@@ -25,16 +25,12 @@
  * (C) Copyright 2015-2016, by  Wil Selwood and Contributors.
  *
  * Original Author:  Wil Selwood <wselwood@ijento.com>
-<<<<<<< HEAD
  * Contributor(s): Dimitrios Michail
  * 
  * Changes
  * -------
  * 2015 : Initial revision (WS);
  * 19-Aug-2016: Always provide id to vertex providers (DM);
-=======
- * Contributors: Dimitrios Michail
->>>>>>> d3f8890c
  *
  */
 package org.jgrapht.ext;
